import json
import urllib.parse
from typing import Iterator, Union

from octopoes.models import OOI, Reference
from octopoes.models.ooi.certificate import Certificate
from octopoes.models.ooi.dns.zone import Hostname
from octopoes.models.ooi.network import (
    IPPort,
    Protocol,
    PortState,
    Network,
)
from octopoes.models.ooi.service import IPService, Service
from octopoes.models.ooi.software import Software, SoftwareInstance
from octopoes.models.ooi.web import (
    HTTPHeader,
    HTTPResource,
    Website,
    IPAddressHTTPURL,
)

from boefjes.job_models import NormalizerMeta


def run(normalizer_meta: NormalizerMeta, raw: Union[bytes, str]) -> Iterator[OOI]:
    results = json.loads(raw)
<<<<<<< HEAD
    ooi = Reference.from_str(normalizer_meta.raw_data.boefje_meta.input_ooi)
=======
    ip_ooi_reference = Reference.from_str(normalizer_meta.boefje_meta.input_ooi)
>>>>>>> 998e39e9

    network_reference = Network(name=ip_ooi_reference.tokenized.network.name).reference
    ip = results["ip"]
<<<<<<< HEAD
    ipvx = ipaddress.ip_address(ip)
    if ipvx.version == 4:
        ip_ooi = IPAddressV4(
            address=ip,
            network=network,
        )
        yield ip_ooi
    else:
        ip_ooi = IPAddressV6(
            address=ip,
            network=network,
        )
        yield ip_ooi
=======
>>>>>>> 998e39e9

    if "dns" in results and "names" in results["dns"]:
        for hostname in results["dns"]["names"]:
            hostname_ooi = Hostname(name=hostname, network=network_reference)
            yield hostname_ooi

    for scan in results["services"]:
        port_nr = scan["port"]
        transport = scan["transport_protocol"].lower()

        ip_port = IPPort(
            address=ip_ooi_reference,
            protocol=Protocol(transport) if transport != "quic" else Protocol.UDP,
            port=int(port_nr),
            state=PortState("open"),
        )
        yield ip_port

        service = Service(name=scan["service_name"])
        yield service

        if "tls" in scan:
            certificate = scan["tls"]["certificates"]
            if "subject_dn" in certificate["leaf_data"]:
                cert_subject = certificate["leaf_data"]["subject_dn"]
            elif "subject" in certificate["leaf_data"]:
                so = certificate["leaf_data"]["subject_dn"]
                cert_subject = "C={}, ST={}, O={}, OU={}, CN={}".format(
                    so["country"],
                    so["province"],
                    so["organization"],
                    so["organizational_unit"],
                    so["common_name"],
                )
            else:
                cert_subject = "n/a"
            # todo: link certificate properly. Currently there is no website, because it will be returned for an ip
            yield Certificate(
                subject=cert_subject,
                issuer=certificate["leaf_data"]["issuer_dn"],
                valid_from=0,
                valid_until=0,
                pk_algorithm=certificate["leaf_data"]["pubkey_algorithm"],
                pk_size=certificate["leaf_data"]["pubkey_bit_size"],
                pk_number=certificate["leaf_data"]["fingerprint"],
                website="",  # todo: should be fixed in the Certificate model
                signed_by=None,
            )

        if "software" in scan:
            for sw in scan["software"]:
                if "version" in sw:
                    software_ooi = Software(name=sw["product"].upper(), version=sw["version"])
                else:
                    software_ooi = Software(name=sw["product"].upper())

                yield software_ooi
                yield SoftwareInstance(ooi=ip_port.reference, software=software_ooi.reference)

        if "http" in scan and "response" in scan["http"] and "headers" in scan["http"]["response"]:
            headers = scan["http"]["response"]["headers"]
            for header, values in headers.items():
                if header.startswith("_"):
                    # values starting with _ seem to be censys specific and not really part of the response headers
                    continue
                else:
                    header_field = header.lower().replace("_", "-")
                    # this is always a list, when there are multiple values it means it was set multiple times
                    for value in values:
                        url = urllib.parse.urlparse(scan["http"]["request"]["uri"])
                        port = 443 if url.scheme == "https" else 80
                        ip_port = IPPort(
                            address=ip_ooi_reference,
                            protocol=Protocol[scan["transport_protocol"]],
                            port=port,
                        )
                        yield ip_port

                        web_url = IPAddressHTTPURL(
                            network=network_reference,
                            scheme=url.scheme,
                            port=port,
                            path=url.path,
                            netloc=ip_ooi_reference,
                        )
                        yield web_url

                        # todo: not a valid hostname, but this needs to be fixed in the `Website` model
                        hostname = Hostname(network=network_reference, name=ip)
                        yield hostname

                        # todo: implement `HTTPResource.redirects_to` if available
                        http_resource = HTTPResource(
                            website=Website(
                                ip_service=IPService(
                                    ip_port=ip_port.reference,
                                    service=service.reference,
                                ).reference,
                                hostname=hostname.reference,
                            ).reference,
                            web_url=web_url.reference,
                        )
                        yield http_resource

                        http_header = HTTPHeader(
                            resource=http_resource.reference,
                            key=header_field,
                            value=value,
                        )
                        yield http_header<|MERGE_RESOLUTION|>--- conflicted
+++ resolved
@@ -25,30 +25,10 @@
 
 def run(normalizer_meta: NormalizerMeta, raw: Union[bytes, str]) -> Iterator[OOI]:
     results = json.loads(raw)
-<<<<<<< HEAD
-    ooi = Reference.from_str(normalizer_meta.raw_data.boefje_meta.input_ooi)
-=======
     ip_ooi_reference = Reference.from_str(normalizer_meta.boefje_meta.input_ooi)
->>>>>>> 998e39e9
 
     network_reference = Network(name=ip_ooi_reference.tokenized.network.name).reference
     ip = results["ip"]
-<<<<<<< HEAD
-    ipvx = ipaddress.ip_address(ip)
-    if ipvx.version == 4:
-        ip_ooi = IPAddressV4(
-            address=ip,
-            network=network,
-        )
-        yield ip_ooi
-    else:
-        ip_ooi = IPAddressV6(
-            address=ip,
-            network=network,
-        )
-        yield ip_ooi
-=======
->>>>>>> 998e39e9
 
     if "dns" in results and "names" in results["dns"]:
         for hostname in results["dns"]["names"]:
