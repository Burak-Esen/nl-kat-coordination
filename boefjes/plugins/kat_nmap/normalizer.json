{
    "id": "kat_nmap_normalize",
    "consumes": [
<<<<<<< HEAD
        "nmap-tcp-top250",
        "nmap-ports",
        "nmap-iprange"
=======
        "nmap",
        "nmap-ports"
>>>>>>> 92eeb45a
    ],
    "produces": [
        "IPAddressV6",
        "Service",
        "IPPort",
        "IPAddressV4",
        "IPService"
    ]
}<|MERGE_RESOLUTION|>--- conflicted
+++ resolved
@@ -1,14 +1,9 @@
 {
     "id": "kat_nmap_normalize",
     "consumes": [
-<<<<<<< HEAD
-        "nmap-tcp-top250",
+        "nmap",
         "nmap-ports",
         "nmap-iprange"
-=======
-        "nmap",
-        "nmap-ports"
->>>>>>> 92eeb45a
     ],
     "produces": [
         "IPAddressV6",
