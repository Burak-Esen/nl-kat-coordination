--- conflicted
+++ resolved
@@ -7,10 +7,6 @@
 from .ooi import OOI, MutationOperationType, ScanProfile, ScanProfileMutation
 from .organisation import Organisation
 from .plugin import Plugin
-<<<<<<< HEAD
-from .queue import Filter, PrioritizedItem, PrioritizedItemORM, Queue
-=======
 from .queue import PrioritizedItem, PrioritizedItemORM, Queue
->>>>>>> f6d4e2c8
 from .scheduler import Scheduler
 from .tasks import BoefjeTask, NormalizerTask, Task, TaskORM, TaskStatus